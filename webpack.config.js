'use strict';


var webpack = require('webpack');
var HtmlWebpackPlugin = require('html-webpack-plugin');
var path = require('path');


module.exports = {
  devtool: 'source-map',
  entry: './src/example/Example.js',
  output: {filename: 'bundle.js', path: path.resolve('example')},
  plugins: [
    new HtmlWebpackPlugin(),
    new webpack.DefinePlugin({
      'process.env': {
        NODE_ENV: '"production"'
      }
    })
  ],

  module: {
    loaders: [
      {test: /\.js$/, loader: 'babel', include: [path.resolve('src')]}
    ]
  },
  resolve: {extensions: ['', '.js']},
  stats: {colors: true}
<<<<<<< HEAD
};


var development = {
  devtool: 'eval',

  entry: [
    './src/example/Example.js',
    'webpack-dev-server/client?http://localhost:8080',
    'webpack/hot/only-dev-server'
  ],
  output: {filename: 'bundle.js', path: path.resolve('example')},
  plugins: [
    new HtmlWebpackPlugin(),
    new webpack.DefinePlugin({
      'process.env': {
        NODE_ENV: '"' + env + '"'
      }
    }),
    new webpack.HotModuleReplacementPlugin()
  ],
  module: {
    loaders: [
      {test: /\.js$/, loaders: ['react-hot', 'babel'], include: [path.resolve('src')]}
    ],
    preLoaders: [
      {test: /\.js$/, loaders: ['eslint'], include: [path.resolve('src')]}
    ]
  },
  resolve: {extensions: ['', '.js']},
  stats: {colors: true},
  eslint: {configFile: 'src/.eslintrc'},
  devServer: {
    hot: true,
    historyApiFallback: true,
    stats: {
      // Do not show list of hundreds of files included in a bundle
      chunkModules: false,
      colors: true
    }
  }
};


var build = {
  devtool: 'source-map',
  entry: './src/index.js',
  output: {
    filename: require('./package.json').name + '.js',
    path: path.resolve('build'),
    library: 'DebounceInput',
    libraryTarget: 'umd'
  },
  plugins: [
    new webpack.DefinePlugin({
      'process.env': {
        NODE_ENV: '"' + env + '"'
      }
    })
  ],
  module: {
    loaders: [
      {test: /\.js$/, loader: 'babel', include: [path.resolve('src')]}
    ]
  },
  resolve: {extensions: ['', '.js']},
  stats: {colors: true},
  externals: {
    react: {
      root: 'React',
      commonjs2: 'react',
      commonjs: 'react',
      amd: 'react'
    }
  }
};

if (process.env.BUILD) {
  module.exports = build;
} else if (env === 'production') {
  module.exports = production;
} else {
  module.exports = development;
}
=======
};
>>>>>>> 43bd5cb7
<|MERGE_RESOLUTION|>--- conflicted
+++ resolved
@@ -26,91 +26,4 @@
   },
   resolve: {extensions: ['', '.js']},
   stats: {colors: true}
-<<<<<<< HEAD
-};
-
-
-var development = {
-  devtool: 'eval',
-
-  entry: [
-    './src/example/Example.js',
-    'webpack-dev-server/client?http://localhost:8080',
-    'webpack/hot/only-dev-server'
-  ],
-  output: {filename: 'bundle.js', path: path.resolve('example')},
-  plugins: [
-    new HtmlWebpackPlugin(),
-    new webpack.DefinePlugin({
-      'process.env': {
-        NODE_ENV: '"' + env + '"'
-      }
-    }),
-    new webpack.HotModuleReplacementPlugin()
-  ],
-  module: {
-    loaders: [
-      {test: /\.js$/, loaders: ['react-hot', 'babel'], include: [path.resolve('src')]}
-    ],
-    preLoaders: [
-      {test: /\.js$/, loaders: ['eslint'], include: [path.resolve('src')]}
-    ]
-  },
-  resolve: {extensions: ['', '.js']},
-  stats: {colors: true},
-  eslint: {configFile: 'src/.eslintrc'},
-  devServer: {
-    hot: true,
-    historyApiFallback: true,
-    stats: {
-      // Do not show list of hundreds of files included in a bundle
-      chunkModules: false,
-      colors: true
-    }
-  }
-};
-
-
-var build = {
-  devtool: 'source-map',
-  entry: './src/index.js',
-  output: {
-    filename: require('./package.json').name + '.js',
-    path: path.resolve('build'),
-    library: 'DebounceInput',
-    libraryTarget: 'umd'
-  },
-  plugins: [
-    new webpack.DefinePlugin({
-      'process.env': {
-        NODE_ENV: '"' + env + '"'
-      }
-    })
-  ],
-  module: {
-    loaders: [
-      {test: /\.js$/, loader: 'babel', include: [path.resolve('src')]}
-    ]
-  },
-  resolve: {extensions: ['', '.js']},
-  stats: {colors: true},
-  externals: {
-    react: {
-      root: 'React',
-      commonjs2: 'react',
-      commonjs: 'react',
-      amd: 'react'
-    }
-  }
-};
-
-if (process.env.BUILD) {
-  module.exports = build;
-} else if (env === 'production') {
-  module.exports = production;
-} else {
-  module.exports = development;
-}
-=======
-};
->>>>>>> 43bd5cb7
+};