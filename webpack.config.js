--- conflicted
+++ resolved
@@ -80,11 +80,7 @@
   output: {
     filename: `${require('./package.json').name}.js`,
     path: path.resolve('build'),
-<<<<<<< HEAD
     library: 'DebounceInput',
-=======
-    library: 'ReactComponentTemplate',
->>>>>>> 5efa3526
     libraryTarget: 'umd'
   },
   plugins: [definePlugin],
@@ -103,11 +99,7 @@
   output: {
     filename: `${require('./package.json').name}.min.js`,
     path: path.resolve('build'),
-<<<<<<< HEAD
     library: 'DebounceInput',
-=======
-    library: 'ReactComponentTemplate',
->>>>>>> 5efa3526
     libraryTarget: 'umd'
   },
   plugins: [
