{
  "name": "react-debounce-input",
  "version": "1.1.2",
  "description": "React component that renders Input with debounced onChange",
  "main": "lib/index.js",
  "scripts": {
    "build": "parallelshell -w \"npm run build:lib -s\" \"npm run build:example -s\" \"npm run build:bower -s\"",
    "prebuild": "rimraf lib example build",
    "build:lib": "babel src --out-dir lib --source-maps --ignore src/example",
    "build:example": "webpack --config webpack.config.js",
    "build:bower": "webpack --config webpack.config.bower.js",
    "prepublish": "npm run build -s",
    "start": "webpack-dev-server --config webpack.config.development.js",
    "lint": "eslint --cache  .",
    "test": "karma start ./karma.conf.js --single-run --reporters nyan",
    "test:dev": "karma start ./karma.conf.js --no-single-run --auto-watch --reporters nyan",
    "test:cov": "karma start ./karma.conf.js --single-run --reporters coverage",
    "coveralls": "minicat reports/coverage/lcov.info | coveralls",
    "validate": "npm run lint -s && npm run build -s && npm run test:cov -s",
    "precommit": "npm run lint -s",
    "prepush": "npm run validate -s",
    "postversion": "git push && git push --tags"
  },
  "engines": {
    "node": ">=0.10"
  },
  "os": [
    "darwin",
    "linux",
    "win32"
  ],
  "repository": {
    "type": "git",
    "url": "https://github.com/nkbt/react-debounce-input.git"
  },
  "keywords": [
    "component",
    "react-component",
    "react",
    "input",
    "debounce",
    "throttle"
  ],
  "author": "Nik Butenko <nik@butenko.me> (http://butenko.me/)",
  "license": "MIT",
  "bugs": {
    "url": "https://github.com/nkbt/react-debounce-input/issues"
  },
  "homepage": "https://github.com/nkbt/react-debounce-input",
  "peerDependencies": {
    "react": "^0.13 || ~0.14.0-beta || ~0.14.0-rc"
  },
  "devDependencies": {
    "babel": "^5.8.23",
    "babel-core": "^5.8.25",
    "babel-eslint": "^4.1.3",
    "babel-loader": "^5.3.2",
    "coveralls": "^2.11.4",
    "eslint": "^1.6.0",
    "eslint-loader": "^1.0.0",
    "eslint-plugin-react": "^3.5.1",
    "html-webpack-plugin": "^1.6.1",
    "husky": "^0.10.1",
    "inject-loader": "^2.0.1",
    "isparta-loader": "^1.0.0",
    "jasmine-core": "^2.3.4",
    "karma": "^0.13.10",
    "karma-coverage": "^0.5.2",
    "karma-jasmine": "^0.3.6",
    "karma-junit-reporter": "^0.3.7",
    "karma-nyan-reporter": "0.2.2",
    "karma-phantomjs-launcher": "^0.2.1",
    "karma-webpack": "^1.7.0",
    "minicat": "^1.0.0",
    "mkdirp": "^0.5.1",
    "node-libs-browser": "^0.5.3",
    "parallelshell": "^2.0.0",
    "phantomjs": "^1.9.18",
    "react-hot-loader": "^1.3.0",
    "rimraf": "^2.4.3",
    "tap-xunit": "^1.2.1",
    "webpack": "^1.12.2",
    "webpack-dev-server": "^1.12.0"
<<<<<<< HEAD
  },
  "pre-commit": [
    "lint"
  ],
  "dependencies": {
    "lodash.debounce": "^3.1.1"
=======
>>>>>>> 524c02cf
  }
}<|MERGE_RESOLUTION|>--- conflicted
+++ resolved
@@ -50,6 +50,9 @@
   "peerDependencies": {
     "react": "^0.13 || ~0.14.0-beta || ~0.14.0-rc"
   },
+  "dependencies": {
+    "lodash.debounce": "^3.1.1"
+  },
   "devDependencies": {
     "babel": "^5.8.23",
     "babel-core": "^5.8.25",
@@ -81,14 +84,5 @@
     "tap-xunit": "^1.2.1",
     "webpack": "^1.12.2",
     "webpack-dev-server": "^1.12.0"
-<<<<<<< HEAD
-  },
-  "pre-commit": [
-    "lint"
-  ],
-  "dependencies": {
-    "lodash.debounce": "^3.1.1"
-=======
->>>>>>> 524c02cf
   }
 }