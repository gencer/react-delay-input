{
<<<<<<< HEAD
  "name": "react-debounce-input",
  "version": "1.0.0",
  "description": "React component",
  "main": "react-debounce-input.js",
  "repository": {
    "type": "git",
    "url": "https://github.com/bower-registry/react-debounce-input.git"
=======
  "name": "react-component-template",
  "version": "0.0.0",
  "description": "React component",
  "main": [
    "build/react-component-template.js",
    "build/react-component-template.js.map",
    "build/react-component-template.min.js",
    "build/react-component-template.min.js.map"
  ],
  "repository": {
    "type": "git",
    "url": "https://github.com/nkbt/react-component-template.git"
>>>>>>> c282db4e
  },
  "keywords": [
    "component",
    "react-component",
    "react",
    "input",
    "debounce",
    "throttle"
  ],
  "authors": [
    "Nik Butenko <nik@butenko.me> (http://butenko.me/)"
  ],
  "license": "MIT",
  "homepage": "https://github.com/nkbt/react-debounce-input",
  "dependencies": {
    "react": "^0.14"
  },
  "ignore": [
    "**/.*",
    "node_modules",
    "bower_components",
    "test",
    "tests"
  ]
}<|MERGE_RESOLUTION|>--- conflicted
+++ resolved
@@ -1,26 +1,16 @@
 {
-<<<<<<< HEAD
   "name": "react-debounce-input",
-  "version": "1.0.0",
-  "description": "React component",
-  "main": "react-debounce-input.js",
-  "repository": {
-    "type": "git",
-    "url": "https://github.com/bower-registry/react-debounce-input.git"
-=======
-  "name": "react-component-template",
   "version": "0.0.0",
-  "description": "React component",
+  "description": "React component that renders Input with debounced onChange",
   "main": [
-    "build/react-component-template.js",
-    "build/react-component-template.js.map",
-    "build/react-component-template.min.js",
-    "build/react-component-template.min.js.map"
+    "build/react-debounce-input.js",
+    "build/react-debounce-input.js.map",
+    "build/react-debounce-input.min.js",
+    "build/react-debounce-input.min.js.map"
   ],
   "repository": {
     "type": "git",
-    "url": "https://github.com/nkbt/react-component-template.git"
->>>>>>> c282db4e
+    "url": "https://github.com/nkbt/react-debounce-input.git"
   },
   "keywords": [
     "component",
